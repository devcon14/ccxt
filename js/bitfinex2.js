'use strict';

// ---------------------------------------------------------------------------

const bitfinex = require ('./bitfinex.js');
const { ExchangeError, NotSupported, InsufficientFunds } = require ('./base/errors');

// ---------------------------------------------------------------------------

module.exports = class bitfinex2 extends bitfinex {
    describe () {
        return this.deepExtend (super.describe (), {
            'id': 'bitfinex2',
            'name': 'Bitfinex v2',
            'countries': 'VG',
            'version': 'v2',
            // new metainfo interface
            'has': {
                'CORS': true,
                'createOrder': false,
                'createMarketOrder': false,
                'createLimitOrder': false,
                'editOrder': false,
                'fetchMyTrades': false,
                'fetchOHLCV': true,
                'fetchTickers': true,
                'fetchOrder': true,
                'fetchOpenOrders': false,
                'fetchClosedOrders': false,
                'withdraw': true,
                'deposit': false,
            },
            'timeframes': {
                '1m': '1m',
                '5m': '5m',
                '15m': '15m',
                '30m': '30m',
                '1h': '1h',
                '3h': '3h',
                '6h': '6h',
                '12h': '12h',
                '1d': '1D',
                '1w': '7D',
                '2w': '14D',
                '1M': '1M',
            },
            'rateLimit': 1500,
            'urls': {
                'logo': 'https://user-images.githubusercontent.com/1294454/27766244-e328a50c-5ed2-11e7-947b-041416579bb3.jpg',
                'api': 'https://api.bitfinex.com',
                'www': 'https://www.bitfinex.com',
                'doc': [
                    'https://bitfinex.readme.io/v2/docs',
                    'https://github.com/bitfinexcom/bitfinex-api-node',
                ],
                'fees': 'https://www.bitfinex.com/fees',
            },
            'api': {
                'v1': {
                    'get': [
                        'symbols',
                        'symbols_details',
                    ],
                },
                'public': {
                    'get': [
                        'platform/status',
                        'tickers',
                        'ticker/{symbol}',
                        'trades/{symbol}/hist',
                        'book/{symbol}/{precision}',
                        'book/{symbol}/P0',
                        'book/{symbol}/P1',
                        'book/{symbol}/P2',
                        'book/{symbol}/P3',
                        'book/{symbol}/R0',
                        'stats1/{key}:{size}:{symbol}/{side}/{section}',
                        'stats1/{key}:{size}:{symbol}/long/last',
                        'stats1/{key}:{size}:{symbol}/long/hist',
                        'stats1/{key}:{size}:{symbol}/short/last',
                        'stats1/{key}:{size}:{symbol}/short/hist',
                        'candles/trade:{timeframe}:{symbol}/{section}',
                        'candles/trade:{timeframe}:{symbol}/last',
                        'candles/trade:{timeframe}:{symbol}/hist',
                    ],
                    'post': [
                        'calc/trade/avg',
                    ],
                },
                'private': {
                    'post': [
                        'auth/r/wallets',
                        'auth/r/orders/{symbol}',
                        'auth/r/orders/{symbol}/new',
                        'auth/r/orders/{symbol}/hist',
                        'auth/r/order/{symbol}:{id}/trades',
                        'auth/r/trades/{symbol}/hist',
                        'auth/r/positions',
                        'auth/r/funding/offers/{symbol}',
                        'auth/r/funding/offers/{symbol}/hist',
                        'auth/r/funding/loans/{symbol}',
                        'auth/r/funding/loans/{symbol}/hist',
                        'auth/r/funding/credits/{symbol}',
                        'auth/r/funding/credits/{symbol}/hist',
                        'auth/r/funding/trades/{symbol}/hist',
                        'auth/r/info/margin/{key}',
                        'auth/r/info/funding/{key}',
                        'auth/r/movements/{currency}/hist',
                        'auth/r/stats/perf:{timeframe}/hist',
                        'auth/r/alerts',
                        'auth/w/alert/set',
                        'auth/w/alert/{type}:{symbol}:{price}/del',
                        'auth/calc/order/avail',
                    ],
                },
            },
            'fees': {
                'trading': {
                    'maker': 0.1 / 100,
                    'taker': 0.2 / 100,
                },
                'funding': {
                    'withdraw': {
                        'BTC': 0.0005,
                        'BCH': 0.0005,
                        'ETH': 0.01,
                        'EOS': 0.1,
                        'LTC': 0.001,
                        'OMG': 0.1,
                        'IOT': 0.0,
                        'NEO': 0.0,
                        'ETC': 0.01,
                        'XRP': 0.02,
                        'ETP': 0.01,
                        'ZEC': 0.001,
                        'BTG': 0.0,
                        'DASH': 0.01,
                        'XMR': 0.04,
                        'QTM': 0.01,
                        'EDO': 0.5,
                        'DAT': 1.0,
                        'AVT': 0.5,
                        'SAN': 0.1,
                        'USDT': 5.0,
                        'SPK': 9.2784,
                        'BAT': 9.0883,
                        'GNT': 8.2881,
                        'SNT': 14.303,
                        'QASH': 3.2428,
                        'YYW': 18.055,
                    },
                },
            },
        });
    }

    isFiat (code) {
        let fiat = {
            'USD': 'USD',
            'EUR': 'EUR',
        };
        return (code in fiat);
    }

    getCurrencyId (code) {
        let isFiat = this.isFiat (code);
        let prefix = isFiat ? 'f' : 't';
        return prefix + code;
    }

    async fetchMarkets () {
        let markets = await this.v1GetSymbolsDetails ();
        let result = [];
        for (let p = 0; p < markets.length; p++) {
            let market = markets[p];
            let id = market['pair'].toUpperCase ();
            let baseId = id.slice (0, 3);
            let quoteId = id.slice (3, 6);
            let base = this.commonCurrencyCode (baseId);
            let quote = this.commonCurrencyCode (quoteId);
            let symbol = base + '/' + quote;
            id = 't' + id;
            baseId = this.getCurrencyId (baseId);
            quoteId = this.getCurrencyId (quoteId);
            let precision = {
                'price': market['price_precision'],
                'amount': market['price_precision'],
            };
            let limits = {
                'amount': {
                    'min': parseFloat (market['minimum_order_size']),
                    'max': parseFloat (market['maximum_order_size']),
                },
                'price': {
                    'min': Math.pow (10, -precision['price']),
                    'max': Math.pow (10, precision['price']),
                },
            };
            limits['cost'] = {
                'min': limits['amount']['min'] * limits['price']['min'],
                'max': undefined,
            };
            result.push ({
                'id': id,
                'symbol': symbol,
                'base': base,
                'quote': quote,
                'baseId': baseId,
                'quoteId': quoteId,
                'active': true,
                'precision': precision,
                'limits': limits,
                'lot': Math.pow (10, -precision['amount']),
                'info': market,
            });
        }
        return result;
    }

    async fetchBalance (params = {}) {
        await this.loadMarkets ();
        let response = await this.privatePostAuthRWallets ();
        let balanceType = this.safeString (params, 'type', 'exchange');
        let result = { 'info': response };
        for (let b = 0; b < response.length; b++) {
            let balance = response[b];
            let accountType = balance[0];
            let currency = balance[1];
            let total = balance[2];
            let available = balance[4];
            if (accountType === balanceType) {
                if (currency[0] === 't')
                    currency = currency.slice (1);
                let uppercase = currency.toUpperCase ();
                uppercase = this.commonCurrencyCode (uppercase);
                let account = this.account ();
                account['free'] = available;
                account['total'] = total;
                if (account['free'])
                    account['used'] = account['total'] - account['free'];
                result[uppercase] = account;
            }
        }
        return this.parseBalance (result);
    }

<<<<<<< HEAD
    async performOrderBookRequest (symbol, limit = undefined, params = {}) {
        await this.loadMarkets ();
=======
    async performOrderBookRequest (market, limit = undefined, params = {}) {
>>>>>>> bc2d492e
        let orderbook = await this.publicGetBookSymbolPrecision (this.extend ({
            'symbol': market['id'],
            'precision': 'R0',
        }, params));
<<<<<<< HEAD
        // result['bids'] = this.sortBy (result['bids'], 0, true);
        // result['asks'] = this.sortBy (result['asks'], 0);
        return orderbook;
    }

    parseOrderBookOrders (orderbook, keys) {
=======
        return orderbook;
    }

    parseOrderBookOrders (orderbook) {
        let keys = this.orderbookKeys;
>>>>>>> bc2d492e
        let result = {
            'bids': [],
            'asks': [],
        };
        for (let i = 0; i < orderbook.length; i++) {
            let order = orderbook[i];
            let price = order[1];
            let amount = order[2];
            let side = (amount > 0) ? keys['bids'] : keys['asks'];
            amount = Math.abs (amount);
            result[side].push ([ price, amount ]);
        }
        return result;
    }

    parseTicker (ticker, market = undefined) {
        let timestamp = this.milliseconds ();
        let symbol = undefined;
        if (market)
            symbol = market['symbol'];
        let length = ticker.length;
        return {
            'symbol': symbol,
            'timestamp': timestamp,
            'datetime': this.iso8601 (timestamp),
            'high': ticker[length - 2],
            'low': ticker[length - 1],
            'bid': ticker[length - 10],
            'ask': ticker[length - 8],
            'vwap': undefined,
            'open': undefined,
            'close': undefined,
            'first': undefined,
            'last': ticker[length - 4],
            'change': ticker[length - 6],
            'percentage': ticker[length - 5],
            'average': undefined,
            'baseVolume': ticker[length - 3],
            'quoteVolume': undefined,
            'info': ticker,
        };
    }

    async fetchTickers (symbols = undefined, params = {}) {
        await this.loadMarkets ();
        let tickers = await this.publicGetTickers (this.extend ({
            'symbols': this.ids.join (','),
        }, params));
        let result = {};
        for (let i = 0; i < tickers.length; i++) {
            let ticker = tickers[i];
            let id = ticker[0];
            let market = this.markets_by_id[id];
            let symbol = market['symbol'];
            result[symbol] = this.parseTicker (ticker, market);
        }
        return result;
    }

    async fetchTicker (symbol, params = {}) {
        await this.loadMarkets ();
        let market = this.markets[symbol];
        let ticker = await this.publicGetTickerSymbol (this.extend ({
            'symbol': market['id'],
        }, params));
        return this.parseTicker (ticker, market);
    }

    parseTrade (trade, market) {
        let [ id, timestamp, amount, price ] = trade;
        let side = (amount < 0) ? 'sell' : 'buy';
        if (amount < 0) {
            amount = -amount;
        }
        return {
            'id': id.toString (),
            'info': trade,
            'timestamp': timestamp,
            'datetime': this.iso8601 (timestamp),
            'symbol': market['symbol'],
            'type': undefined,
            'side': side,
            'price': price,
            'amount': amount,
        };
    }

    async fetchTrades (symbol, since = undefined, limit = 120, params = {}) {
        await this.loadMarkets ();
        let market = this.market (symbol);
        let request = {
            'symbol': market['id'],
            'sort': 1,
            'limit': limit, // default = max = 120
        };
        if (typeof since !== 'undefined')
            request['start'] = since;
        let response = await this.publicGetTradesSymbolHist (this.extend (request, params));
        let trades = this.sortBy (response, 1);
        return this.parseTrades (trades, market, undefined, limit);
    }

    async fetchOHLCV (symbol, timeframe = '1m', since = undefined, limit = 100, params = {}) {
        await this.loadMarkets ();
        let market = this.market (symbol);
        let request = {
            'symbol': market['id'],
            'timeframe': this.timeframes[timeframe],
            'sort': 1,
            'limit': limit,
        };
        if (typeof since !== 'undefined')
            request['start'] = since;
        request = this.extend (request, params);
        let response = await this.publicGetCandlesTradeTimeframeSymbolHist (request);
        return this.parseOHLCVs (response, market, timeframe, since, limit);
    }

    async createOrder (symbol, type, side, amount, price = undefined, params = {}) {
        throw new NotSupported (this.id + ' createOrder not implemented yet');
    }

    cancelOrder (id, symbol = undefined, params = {}) {
        throw new NotSupported (this.id + ' cancelOrder not implemented yet');
    }

    async fetchOrder (id, symbol = undefined, params = {}) {
        throw new NotSupported (this.id + ' fetchOrder not implemented yet');
    }

    async withdraw (currency, amount, address, tag = undefined, params = {}) {
        throw new NotSupported (this.id + ' withdraw not implemented yet');
    }

    async fetchMyTrades (symbol = undefined, since = undefined, limit = 25, params = {}) {
        await this.loadMarkets ();
        let market = this.market (symbol);
        let request = {
            'symbol': market['id'],
            'limit': limit,
            'end': this.seconds (),
        };
        if (typeof since !== 'undefined')
            request['start'] = parseInt (since / 1000);
        let response = await this.privatePostAuthRTradesSymbolHist (this.extend (request, params));
        // return this.parseTrades (response, market, since, limit); // not implemented yet for bitfinex v2
        return response;
    }

    nonce () {
        return this.milliseconds ();
    }

    sign (path, api = 'public', method = 'GET', params = {}, headers = undefined, body = undefined) {
        let request = '/' + this.implodeParams (path, params);
        let query = this.omit (params, this.extractParams (path));
        if (api === 'v1')
            request = api + request;
        else
            request = this.version + request;
        let url = this.urls['api'] + '/' + request;
        if (api === 'public') {
            if (Object.keys (query).length) {
                url += '?' + this.urlencode (query);
            }
        }
        if (api === 'private') {
            this.checkRequiredCredentials ();
            let nonce = this.nonce ().toString ();
            body = this.json (query);
            let auth = '/api' + '/' + request + nonce + body;
            let signature = this.hmac (this.encode (auth), this.encode (this.secret), 'sha384');
            headers = {
                'bfx-nonce': nonce,
                'bfx-apikey': this.apiKey,
                'bfx-signature': signature,
                'Content-Type': 'application/json',
            };
        }
        return { 'url': url, 'method': method, 'body': body, 'headers': headers };
    }

    async request (path, api = 'public', method = 'GET', params = {}, headers = undefined, body = undefined) {
        let response = await this.fetch2 (path, api, method, params, headers, body);
        if (response) {
            if ('message' in response) {
                if (response['message'].indexOf ('not enough exchange balance') >= 0)
                    throw new InsufficientFunds (this.id + ' ' + this.json (response));
                throw new ExchangeError (this.id + ' ' + this.json (response));
            }
            return response;
        } else if (response === '') {
            throw new ExchangeError (this.id + ' returned empty response');
        }
        return response;
    }
};<|MERGE_RESOLUTION|>--- conflicted
+++ resolved
@@ -244,30 +244,16 @@
         return this.parseBalance (result);
     }
 
-<<<<<<< HEAD
-    async performOrderBookRequest (symbol, limit = undefined, params = {}) {
-        await this.loadMarkets ();
-=======
     async performOrderBookRequest (market, limit = undefined, params = {}) {
->>>>>>> bc2d492e
         let orderbook = await this.publicGetBookSymbolPrecision (this.extend ({
             'symbol': market['id'],
             'precision': 'R0',
         }, params));
-<<<<<<< HEAD
-        // result['bids'] = this.sortBy (result['bids'], 0, true);
-        // result['asks'] = this.sortBy (result['asks'], 0);
-        return orderbook;
-    }
-
-    parseOrderBookOrders (orderbook, keys) {
-=======
         return orderbook;
     }
 
     parseOrderBookOrders (orderbook) {
         let keys = this.orderbookKeys;
->>>>>>> bc2d492e
         let result = {
             'bids': [],
             'asks': [],
