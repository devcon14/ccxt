--- conflicted
+++ resolved
@@ -658,22 +658,22 @@
         };
     }
 
-<<<<<<< HEAD
-    async createUserWallet (code, address, params = {}) {
+    async createUserWallet (code, address, name, password, params = {}) {
         await this.loadMarkets ();
         let currency = this.currency (code);
         let request = {
             'DigiCurrency': currency['id'],
-            'AddressName': this.safeString (params, 'AddressName'),
+            'AddressName': name,
             'Address': address,
-            'Password': this.safeString (params, 'Password'),
+            'Password': password,
         };
         let response = await this.privatePostElectronicWalletUserWalletsDigiCurrency (this.extend (request, params));
         return {
             'status': 'ok',
             'info': response,
         };
-=======
+    }
+
     handleErrors (code, reason, url, method, headers, body) {
         if (typeof body !== 'string')
             return; // fallback to default error handler
@@ -693,6 +693,5 @@
                 }
             }
         }
->>>>>>> 73691882
     }
 };