'use strict';

//  ---------------------------------------------------------------------------

const Exchange = require ('./base/Exchange');
const { ExchangeError } = require ('./base/errors');

//  ---------------------------------------------------------------------------

module.exports = class lakebtc extends Exchange {
    describe () {
        return this.deepExtend (super.describe (), {
            'id': 'lakebtc',
            'name': 'LakeBTC',
            'countries': 'US',
            'version': 'api_v2',
            'has': {
                'CORS': true,
                'createMarketOrder': false,
                'fetchTickers': true,
            },
            'urls': {
                'logo': 'https://user-images.githubusercontent.com/1294454/28074120-72b7c38a-6660-11e7-92d9-d9027502281d.jpg',
                'api': 'https://api.lakebtc.com',
                'www': 'https://www.lakebtc.com',
                'doc': [
                    'https://www.lakebtc.com/s/api_v2',
                    'https://www.lakebtc.com/s/api',
                ],
            },
            'api': {
                'public': {
                    'get': [
                        'bcorderbook',
                        'bctrades',
                        'ticker',
                    ],
                },
                'private': {
                    'post': [
                        'buyOrder',
                        'cancelOrders',
                        'getAccountInfo',
                        'getExternalAccounts',
                        'getOrders',
                        'getTrades',
                        'openOrders',
                        'sellOrder',
                    ],
                },
            },
            'fees': {
                'trading': {
                    'maker': 0.15 / 100,
                    'taker': 0.2 / 100,
                },
            },
        });
    }

    async fetchMarkets () {
        let markets = await this.publicGetTicker ();
        let result = [];
        let keys = Object.keys (markets);
        for (let k = 0; k < keys.length; k++) {
            let id = keys[k];
            let market = markets[id];
            let baseId = id.slice (0, 3);
            let quoteId = id.slice (3, 6);
            let base = baseId.toUpperCase ();
            let quote = quoteId.toUpperCase ();
            let symbol = base + '/' + quote;
            result.push ({
                'id': id,
                'symbol': symbol,
                'base': base,
                'quote': quote,
                'baseId': baseId,
                'quoteId': quoteId,
                'info': market,
            });
        }
        return result;
    }

    async fetchBalance (params = {}) {
        await this.loadMarkets ();
        let response = await this.privatePostGetAccountInfo ();
        let balances = response['balance'];
        let result = { 'info': response };
        let ids = Object.keys (balances);
        for (let i = 0; i < ids.length; i++) {
            let id = ids[i];
            let code = id;
            if (id in this.currencies) {
                let currency = this.currencies[id];
                code = currency['code'];
            }
            let balance = parseFloat (balances[id]);
            let account = {
                'free': balance,
                'used': 0.0,
                'total': balance,
            };
            result[code] = account;
        }
        return this.parseBalance (result);
    }

<<<<<<< HEAD
    async performOrderBookRequest (symbol, limit = undefined, params = {}) {
        await this.loadMarkets ();
=======
    async performOrderBookRequest (market, limit = undefined, params = {}) {
>>>>>>> bc2d492e
        let orderbook = await this.publicGetBcorderbook (this.extend ({
            'symbol': market['id'],
        }, params));
        return orderbook;
    }

    parseTicker (ticker, market = undefined) {
        let timestamp = this.milliseconds ();
        let symbol = undefined;
        if (typeof market !== 'undefined')
            symbol = market['symbol'];
        return {
            'symbol': symbol,
            'timestamp': timestamp,
            'datetime': this.iso8601 (timestamp),
            'high': this.safeFloat (ticker, 'high'),
            'low': this.safeFloat (ticker, 'low'),
            'bid': this.safeFloat (ticker, 'bid'),
            'ask': this.safeFloat (ticker, 'ask'),
            'vwap': undefined,
            'open': undefined,
            'close': undefined,
            'first': undefined,
            'last': this.safeFloat (ticker, 'last'),
            'change': undefined,
            'percentage': undefined,
            'average': undefined,
            'baseVolume': this.safeFloat (ticker, 'volume'),
            'quoteVolume': undefined,
            'info': ticker,
        };
    }

    async fetchTickers (symbols = undefined, params = {}) {
        await this.loadMarkets ();
        let tickers = await this.publicGetTicker (params);
        let ids = Object.keys (tickers);
        let result = {};
        for (let i = 0; i < ids.length; i++) {
            let symbol = ids[i];
            let ticker = tickers[symbol];
            let market = undefined;
            if (symbol in this.markets_by_id) {
                market = this.markets_by_id[symbol];
                symbol = market['symbol'];
            }
            result[symbol] = this.parseTicker (ticker, market);
        }
        return result;
    }

    async fetchTicker (symbol, params = {}) {
        await this.loadMarkets ();
        let market = this.market (symbol);
        let tickers = await this.publicGetTicker (params);
        return this.parseTicker (tickers[market['id']], market);
    }

    parseTrade (trade, market) {
        let timestamp = trade['date'] * 1000;
        return {
            'info': trade,
            'timestamp': timestamp,
            'datetime': this.iso8601 (timestamp),
            'symbol': market['symbol'],
            'id': trade['tid'].toString (),
            'order': undefined,
            'type': undefined,
            'side': undefined,
            'price': parseFloat (trade['price']),
            'amount': parseFloat (trade['amount']),
        };
    }

    async fetchTrades (symbol, since = undefined, limit = undefined, params = {}) {
        await this.loadMarkets ();
        let market = this.market (symbol);
        let response = await this.publicGetBctrades (this.extend ({
            'symbol': market['id'],
        }, params));
        return this.parseTrades (response, market, since, limit);
    }

    async createOrder (symbol, type, side, amount, price = undefined, params = {}) {
        await this.loadMarkets ();
        if (type === 'market')
            throw new ExchangeError (this.id + ' allows limit orders only');
        let method = 'privatePost' + this.capitalize (side) + 'Order';
        let market = this.market (symbol);
        let order = {
            'params': [ price, amount, market['id'] ],
        };
        let response = await this[method] (this.extend (order, params));
        return {
            'info': response,
            'id': response['id'].toString (),
        };
    }

    async cancelOrder (id, symbol = undefined, params = {}) {
        await this.loadMarkets ();
        return await this.privatePostCancelOrder ({ 'params': id });
    }

    nonce () {
        return this.microseconds ();
    }

    sign (path, api = 'public', method = 'GET', params = {}, headers = undefined, body = undefined) {
        let url = this.urls['api'] + '/' + this.version;
        if (api === 'public') {
            url += '/' + path;
            if (Object.keys (params).length)
                url += '?' + this.urlencode (params);
        } else {
            this.checkRequiredCredentials ();
            let nonce = this.nonce ();
            if (Object.keys (params).length)
                params = params.join (',');
            else
                params = '';
            let query = this.urlencode ({
                'tonce': nonce,
                'accesskey': this.apiKey,
                'requestmethod': method.toLowerCase (),
                'id': nonce,
                'method': path,
                'params': params,
            });
            body = this.json ({
                'method': path,
                'params': params,
                'id': nonce,
            });
            let signature = this.hmac (this.encode (query), this.encode (this.secret), 'sha1');
            let auth = this.encode (this.apiKey + ':' + signature);
            headers = {
                'Json-Rpc-Tonce': nonce.toString (),
                'Authorization': 'Basic ' + this.decode (this.stringToBase64 (auth)),
                'Content-Type': 'application/json',
            };
        }
        return { 'url': url, 'method': method, 'body': body, 'headers': headers };
    }

    async request (path, api = 'public', method = 'GET', params = {}, headers = undefined, body = undefined) {
        let response = await this.fetch2 (path, api, method, params, headers, body);
        if ('error' in response)
            throw new ExchangeError (this.id + ' ' + this.json (response));
        return response;
    }
};<|MERGE_RESOLUTION|>--- conflicted
+++ resolved
@@ -107,12 +107,7 @@
         return this.parseBalance (result);
     }
 
-<<<<<<< HEAD
-    async performOrderBookRequest (symbol, limit = undefined, params = {}) {
-        await this.loadMarkets ();
-=======
     async performOrderBookRequest (market, limit = undefined, params = {}) {
->>>>>>> bc2d492e
         let orderbook = await this.publicGetBcorderbook (this.extend ({
             'symbol': market['id'],
         }, params));
