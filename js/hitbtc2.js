--- conflicted
+++ resolved
@@ -692,12 +692,7 @@
         return this.parseOHLCVs (response, market, timeframe, since, limit);
     }
 
-<<<<<<< HEAD
-    async performOrderBookRequest (symbol, limit = undefined, params = {}) {
-        await this.loadMarkets ();
-=======
     async performOrderBookRequest (market, limit = undefined, params = {}) {
->>>>>>> bc2d492e
         let request = {
             'symbol': market['id'],
         };
